--- conflicted
+++ resolved
@@ -9,13 +9,8 @@
 use frost_core::{keys::{PublicKeyPackage, KeyPackage}, Field};
 use futures::executor::block_on;
 use libp2p::gossipsub::Message;
-<<<<<<< HEAD
-use cosmos_sdk_proto::{cosmos::auth::v1beta1::{query_client::QueryClient as AuthQueryClient, BaseAccount, QueryAccountRequest}, side::btcbridge::MsgCompleteDkg};
-use crate::{app::config::{self, Config, PrivValidatorKey}, helper::{client_side::send_cosmos_transaction, messages::now, pbst::get_group_address}};
-=======
 use cosmos_sdk_proto::{cosmos::auth::v1beta1::{query_client::QueryClient as AuthQueryClient, BaseAccount, QueryAccountRequest}, side::btcbridge::{MsgCompleteDkg, MsgSubmitWithdrawSignatures}};
 use crate::{app::config::{self, Config, PrivValidatorKey}, helper::{client_side::send_cosmos_transaction, messages::now, bitcoin::{get_group_address, get_group_address_by_tweak}}};
->>>>>>> afee9470
 use crate::helper::{
     cipher::{decrypt, encrypt}, encoding::{self, from_base64}, messages::{DKGRoundMessage, SignMessage, SigningBehaviour, SigningSteps, Task}, store
 };
@@ -224,13 +219,8 @@
                          let mut cosm_msg = MsgCompleteDkg {
                             id: round2_package.task_id.parse().unwrap(),
                             sender: self.relayer_address.to_string(),
-<<<<<<< HEAD
-                            vaults: vec![address.to_string()],
-                            consensus_address: self.validator_address.to_hex_string(Case::Upper),
-=======
                             vaults: vec![address.to_string(), address_with_tweak.to_string()],
                             consensus_address: hex::encode_upper(&self.validator_address),
->>>>>>> afee9470
                             signature: "".to_string(),
                         };
 
@@ -732,7 +722,6 @@
 
     let pending_packages = store::get_all_dkg_round1_packets();
     pending_packages.iter().for_each(|(task_id, received_round1_packages)| {
-<<<<<<< HEAD
 
         let secret_package = match store::get_dkg_round1_secret_packet(task_id) {
             Some(secret) => secret,
@@ -757,40 +746,10 @@
 
         for (receiver_identifier, round2_package) in round2_packages {
             let bz = receiver_identifier.serialize();
-            let target = x25519::PublicKey::from_slice(bz.as_slice()).unwrap();
+            let target = x25519::PublicKey::from_ed25519(&ed25519_compact::PublicKey::from_slice(bz.as_slice()).unwrap()).unwrap();
 
             let share_key = target.dh(&x25519::SecretKey::from_ed25519(&signer.identity_key).unwrap()).unwrap();
 
-=======
-
-        let secret_package = match store::get_dkg_round1_secret_packet(task_id) {
-            Some(secret) => secret,
-            None => {
-                error!("round1_secret_package not found");
-                return;
-            }
-        };
-
-        let (round2_secret_package, round2_packages) =
-            frost::keys::dkg::part2(secret_package, &received_round1_packages)
-                .expect("error in DKG round 2");
-        debug!(
-            "round2_secret_package: {:?}, {:?}",
-            &round2_secret_package, &round2_packages
-        );
-
-        store::set_dkg_round2_secret_packet(
-            &task_id,
-            round2_secret_package.clone(),
-        );
-
-        for (receiver_identifier, round2_package) in round2_packages {
-            let bz = receiver_identifier.serialize();
-            let target = x25519::PublicKey::from_ed25519(&ed25519_compact::PublicKey::from_slice(bz.as_slice()).unwrap()).unwrap();
-
-            let share_key = target.dh(&x25519::SecretKey::from_ed25519(&signer.identity_key).unwrap()).unwrap();
-
->>>>>>> afee9470
             let byte = round2_package.serialize().unwrap();
             let packet = encrypt(byte.as_slice(), share_key.as_slice().try_into().unwrap());
 
@@ -800,11 +759,7 @@
                 // max_signers: round1_package.max_signers,
                 from_party_id: signer.identifier.clone(),
                 to_party_id: Some(receiver_identifier.clone()),
-<<<<<<< HEAD
-                packet: packet,
-=======
                 packet,
->>>>>>> afee9470
             };
 
             let new_msg =
